from copy import deepcopy
from functools import partial
from abc import abstractmethod

from tasks import RAD, DRUG

import os
from anthropic import Anthropic
anthropic_key = os.getenv("ANTHROPIC_API_KEY")
client = Anthropic(
    api_key=anthropic_key,
)

from typing import Tuple, List, Dict, Callable


class Agent:
    """
    Generic class for agents,
    which can be either a human or a machine.
    """
    def __init__(self, type: str, id: int):
        self.type = type
        self.id = id
        self.performance = -1.0
        self.preds = -1.0
        self.expls = -1.0

        # these are set in the subclasses
        self.match: Callable = None
        self.agree: Callable = None

    def __call__(self, j: int, k: int, delta: Tuple) -> Tuple:
        """
        Call the agent for a response.

        Args:
            j (int): interaction identifier
            k (int): the minimum number of interactions after which the "Reject" tag can be sent
            delta (Tuple): context of the conversation

        Returns:
            Tuple: response (tag, pred, expl)
        """
        D, M, C = delta # we don't need to set C_0 = None, because that's already done.

        # current session & example
        x, sess = D[-1]

        # ask the agent, the "problem" part is needed to 
        # handle the case when the response is invalid
        # for the machine agent
        y_hat = "problem"
        while y_hat == "problem":
            y_hat, e_hat, C = self.ask(x, C)

        # check if we have crossed 2 interactions
        if j >= 2:
            _, yp, ep = M[-1][3] # message from prev agent
            if j == 2:
                ypp, epp = y_hat, e_hat
            else:
                _, ypp, epp = M[-2][3] # message from prev prev agent
            # now check for categories
            if j % 2 == 0: # human
                # we decide to put the ground truth first
                # and then the prediction / generation
                matchOK = self.match(ypp, yp)
                agreeOK = self.agree(epp, ep)
            else: # machine
                matchOK = self.match(yp, ypp)
                agreeOK = self.agree(ep, epp)
            catA = matchOK and agreeOK
            catB = matchOK and not agreeOK
            catC = not matchOK and agreeOK
            catD = not matchOK and not agreeOK
            change = (not self.match(ypp, y_hat)) or (not self.agree(epp, e_hat))

            # because change is an approximate test, we make sure that the there are no 
            # ambiguities by manually resetting y_hat and e_hat to 2 turns ago
            if not change:
                y_hat, e_hat = ypp, epp

            # assign label
            if catA:
                l_hat = "ratify"
            elif catB or catC:
                if change:
                    l_hat = "revise"
                else:
                    l_hat = "refute"
            elif catD:
                if j > k:
                    l_hat = "reject"
                elif change:
                    l_hat = "revise"
                else:
                    l_hat = "refute"
        else:
            l_hat = "init"
            matchOK, agreeOK, change = None, None, None

        # update context
        C = self.update_context(C, x, l_hat, j)

        return (l_hat, y_hat, e_hat), C

    @abstractmethod
    def update_context(self, C: List[Dict], x: Tuple, l_hat, j: int) -> List[Dict]:
        """
        Updates context, i.e. the conversation to make it more conversation-like.

        Args:
            C (List[Dict]): Current context
            x (Tuple): example of (y, img, e)
            l_hat (str): predicted label
            j (int): interaction identifier

        Returns:
            List[Dict]: new context
        """
        raise NotImplementedError("Subclass must implement abstract method.")

    @abstractmethod
    def ask(self, x: Tuple, C: List[Dict], is_prompt: bool = False) -> Tuple:
        """
        Ask the agent for a response.

        Args:
            x (Tuple): example of (y, img, e)
            C (List[Dict]): context
            is_prompt (bool): whether the C is a prompt or not

        Returns:
            Tuple: prediction and explanation
        """
        raise NotImplementedError("Subclass must implement abstract method.")


"""
RAD Task agents.
"""


class RADAgent(Agent):
    """
    Agent class for the RAD task.
    """
    def __init__(self, type: str, id: int):
        super().__init__(type, id)

        # Task-wise parse_response and assemble_prompt are defined in utils.py
        self.parse_response = RAD.parse_response
        self.assemble_prompt = RAD.assemble_prompt
        self.match = RAD.match
        self.agree = RAD.agree

    def update_context(self, C: List[Dict], x: Tuple, l_hat: str, j: int) -> List[Dict]:
        """
        Updates context, i.e. the conversation to make it more conversation-like.

        Args:
            C (List[Dict]): Current context
            x (Tuple): example of (y, img, e)
            l_hat (str): predicted label
            j (int): interaction identifier

        Returns:
            List[Dict]: new context
        """
        if j == 1:
            # first messages are just information about the models
            C[-1]["content"] = "This is my initial diagnosis of the X-Ray: " + C[-1]["content"]
        elif j == 2:
            # need to handle human's first response specially.
            if l_hat == "ratify":
                C[-1]["content"] = "Our diagnoses match. I agree with you. This conversation is ratified. "
            elif l_hat == "reject":
                C[-1]["content"] = "I disagree with you and reject your diagnosis. My diagnosis of this XRay is: " + C[-1]["content"]
            elif l_hat == "revise":
                C[-1]["content"] = "I think I made a mistake. I revise my diagnosis to: " + C[-1]["content"]
            elif l_hat == "refute":
                C[-1]["content"] = "I think you made a mistake. I refute your diagnosis. I think: " + C[-1]["content"]
        else:
            if l_hat == "ratify":
                C[-1]["content"] = "Our diagnoses match. I agree with you. This conversation is ratified. "
            elif l_hat == "reject":
                C[-1]["content"] = "I disagree with you and reject your diagnosis. My diagnosis of this XRay is: " + C[-1]["content"]
            elif l_hat == "revise":
                C[-1]["content"] = "I think I made a mistake. I revise my diagnosis to: " + C[-1]["content"]
            elif l_hat == "refute":
                # because nothing changes, we send the same diagnosis again as 2 steps ago
                if "I think you made a mistake" in C[-3]["content"]:
                    # if we had refuted two steps ago, we need to send the same diagnosis again
                    # without the refutation added again
                    C[-1]["content"] = C[-3]["content"]
                elif isinstance(C[-3]["content"], list):
                    C[-1]["content"] = "I think you made a mistake. I refute your diagnosis. I think: " + C[-1]["content"]
                else:
                    C[-1]["content"] = "I think you made a mistake. I refute your diagnosis. I think: " + C[-3]["content"]

        return C

    @abstractmethod
    def ask(self, x: Tuple, C: List[Dict], is_prompt: bool = False) -> Tuple:
        """
        Ask the agent for a response.

        Args:
            x (Tuple): example of (y, img, e)
            C (List[Dict]): context
            is_prompt (bool): whether the C is a prompt or not

        Returns:
            Tuple: prediction and explanation
        """
        raise NotImplementedError("Subclass must implement abstract method.")


class RADMachine(RADAgent):
    """
    Machine agent class.
    """
    def __init__(self, id: int):
        super().__init__("Machine", id)
        self.llm = partial(client.messages.create, 
                           model="claude-3-opus-latest",
                           max_tokens=300)

    def ask(self, x: Tuple, C: List[Dict], is_prompt: bool = False) -> Tuple:
        """
        Ask the machine for a response.
        
        Args:
            x (Tuple): example of (y, img, e)
            C (List[Dict]): context
            is_prompt (bool): whether the C is a prompt or not

        Returns:
            Tuple: prediction, explanation and updated context
        """
        # copy the context to avoid modifying the original (reduntant but safer)
        copied_C = deepcopy(C)

        # assemble prompt and ask LLM
        if is_prompt:
            assert copied_C[-2]["role"] == "system", f"Prompt should have a system message at -2, but got {copied_C[-2]['role']}"
            system = copied_C[-2]["content"]
            copied_C.pop(-2)
            P_j = copied_C
        else:
<<<<<<< HEAD
            P_j, system = self.assemble_prompt(x, C)
        response = self.llm(messages=P_j,
                            system=system)
=======
            P_j = self.assemble_prompt(x, copied_C)
        response = self.llm(messages=P_j)
>>>>>>> 9d554c5c

        try:
            copied_C = deepcopy(C)
            y_m, e_m, new_C = self.parse_response(response, copied_C)
        except AssertionError as e:
            print()
            print(f"Problem {e} in response {response}, redoing...")
            print()
            return "problem", -1, C

        # update context if the response is valid
        if not is_prompt:
            C = new_C

        return y_m, e_m, C


class RADHuman(RADAgent):
    """
    Human agent class.
    """
    def __init__(self, id: int):
        super().__init__("Human", id)

    def ask(self, x: Tuple, C: List[Dict], is_prompt: bool = False) -> Tuple:
        """
        Ask the human for a response.

        Args:
            x (Tuple): example of (y, img, e)
            C (List[Dict]): context
            is_prompt (bool): whether the C is a prompt or not

        Returns:
            Tuple: prediction, explanation and updated context
        """
        # current session & example
        y, _, e = x

        # add the human's response to the context
        human_response = {
            "role": "user",
            "content": f"""
            *Prediction: {str(y).lower()}*
            *Explanation: {e}*
            """
        }
        C.append(human_response)

        return y, e, C


"""
DRUG Task agents.
"""


class DRUGAgent(Agent):
    """
    Agent class for the DRUG task.
    """
    def __init__(self, type: str, id: int):
        super().__init__(type, id)

        # Task-wise parse_response and assemble_prompt are defined in utils.py
        self.parse_response = DRUG.parse_response
        self.assemble_prompt = DRUG.assemble_prompt
        self.match = DRUG.match
        self.agree = DRUG.agree

    def update_context(self, C: List[Dict], x: Tuple, l_hat, j: int) -> List[Dict]:
        """
        Updates context, i.e. the conversation to make it more conversation-like.

        Args:
            C (List[Dict]): Current context
            x (Tuple): example of (y, mol, e)
            mu (Tuple): tuple of (l, y, e)
            j (int): interaction identifier

        Returns:
            List[Dict]: new context
        """

        if j == 1:
            # first messages are just information about the models
            C[-1]["content"] = "This is the preliminary retrosynthesis pathway I propose: " + C[-1]["content"]
        elif j == 2:
            # need to handle human's first response specially.
            if l_hat == "ratify":
                C[-1]["content"] = "Our opinions match. I agree with you. This conversation is ratified. "
            elif l_hat == "reject":
                C[-1]["content"] = "I disagree with you and reject your opinion. I think the retrosynthesis pathway is: " + C[-1]["content"]
            elif l_hat == "revise":
                C[-1]["content"] = "I think I made a mistake. I revise my opinion to: " + C[-1]["content"]
            elif l_hat == "refute":
                C[-1]["content"] = "I think you made a mistake. I refute your opinion. I think: " + C[-1]["content"]
        else:
            if l_hat == "ratify":
                C[-1]["content"] = "Our opinions match. I agree with you. This conversation is ratified. "
            elif l_hat == "reject":
                C[-1]["content"] = "I disagree with you and reject your opinion. I think the retrosynthesis pathway is: " + C[-1]["content"]
            elif l_hat == "revise":
                C[-1]["content"] = "I think I made a mistake. I revise my opinion to: " + C[-1]["content"]
            elif l_hat == "refute":
                # because nothing changes, we send the same opinion again as 2 steps ago
                if "I think you made a mistake" in C[-3]["content"]:
                    # if we had refuted two steps ago, we need to send the same opinion again
                    # without the refutation added again
                    C[-1]["content"] = C[-3]["content"]
                else:
                    C[-1]["content"] = "I think you made a mistake. I refute your opinion. I think: " + C[-1]["content"]
                

        return C

    @abstractmethod
    def ask(self, x: Tuple, C: List[Dict], is_prompt: bool = False) -> Tuple:
        """
        Ask the agent for a response.

        Args:
            x (Tuple): example of (y, mol, e)
            C (List[Dict]): context
            is_prompt (bool): whether the C is a prompt or not

        Returns:
            Tuple: prediction and explanation
        """
        raise NotImplementedError("Subclass must implement abstract method.")


class DRUGMachine(DRUGAgent):
    """
    Machine agent class.
    """
    def __init__(self, id: int):
        super().__init__("Machine", id)
        self.llm = partial(client.messages.create, 
                           model="claude-3-opus-latest",
                           max_tokens=1024)

    def ask(self, x: Tuple, C: List[Dict], is_prompt: bool = False) -> Tuple:
        """
        Ask the machine for a response.

        Args:
            x (Tuple): example of (y, mol, e)
            C (List[Dict]): context
            is_prompt (bool): whether the C is a prompt or not

        Returns:
            Tuple: prediction, explanation and updated context
        """

        # copy the context to avoid modifying the original (reduntant but safer)
        copied_C = deepcopy(C)

        # assemble prompt and ask LLM
        if is_prompt:
            assert copied_C[-2]["role"] == "system", f"Prompt should have a system message at -2, but got {copied_C[-2]['role']}"
            system = copied_C[-2]["content"]
            copied_C.pop(-2)
            P_j = copied_C
        else:
            P_j, system = self.assemble_prompt(x, copied_C)
        response = self.llm(messages=P_j,
                            system=system)
        try:
            # recopy context to remove the query from the context
            copied_C = deepcopy(C)
            y_m, e_m, new_C = self.parse_response(response, copied_C)
        except AssertionError as e:
            print()
            print(f"Problem {e} in response {response}, redoing...")
            print()
            return "problem", -1, C

        # update context if the response is valid
        if not is_prompt:
            C = new_C

        return y_m, e_m, C
    

class DRUGHuman(DRUGAgent):
    """
    Human agent that interacts using a CLI (Command Line Interface).
    """
    def __init__(self, id: int):
        super().__init__("Human", id)

    def ask(self, x: Tuple, C: List[Dict], is_prompt: bool = False) -> Tuple:
        """
        Ask a Human for a response on the Command Line.

        This method prompts a human user to provide a response on the command line.

        Args:
            x (Tuple): (y, mol) tuple.
            C (List[Dict]): context
            is_prompt (bool): whether the C is a prompt or

        Returns:
            Tuple: prediction, explanation and updated context
        """
        # show the current conversation
        for c in C:
            print(c["role"] + ": " + c["content"])

        # current session & example
        _, mol = x
        print(f"The molecule: {mol}")

        # take prediction input from the user
        # this is necessary because there can be multiple pathways
        y_h = input("Prediction: ")

        # ask for explanation
        e_h = input("Explanation: ")

        # add the human's response to the context
        human_response = {
            "role": "user",
            "content": f"""*Prediction: {y_h}*
            *Explanation: {e_h}*"""
        }
        C.append(human_response)

        return y_h, e_h, C


class DRUGHumanStatic(DRUGAgent):
    """
    Human agent class.
    """
    def __init__(self, id: int):
        super().__init__("Human", id)

    def ask(self, x: Tuple, C: List[Dict], is_prompt: bool = False) -> Tuple:
        """
        Ask the human for a response.

        Args:
            x (Tuple): (y, mol, e) tuple.
            C (List[Dict]): context
            is_prompt (bool): whether the C is a prompt or not

        Returns:
            Tuple: prediction, explanation and updated context
        """
        # current session & example
        y_h, _, e_h = x

        # add the human's response to the context
        human_response = {
            "role": "user",
            "content": f"""
            Prediction: {y_h}
            Pathway: {e_h}
            """
        }
        C.append(human_response)

        return y_h, e_h, C


"""
Factory method to create agents.
"""
def create_agent(task: str, type: str, human_type: str, id: int):
    """
    Factory method to create agents.

    Args:
        task (str): task type
        type (str): agent type
        id (int): agent id

    Returns:
        Agent: agent object
    """
    if task == "RAD":
        if type == "Machine":
            return RADMachine(id)
        elif type == "Human":
            return RADHuman(id)
        else:
            raise ValueError(f"Invalid agent type: {type}")
    elif task == "DRUG":
        if type == "Machine":
            return DRUGMachine(id)
        elif type == "Human":
            if human_type == "real-time":
                return DRUGHuman(id)
            elif human_type == "static":
                return DRUGHumanStatic(id)
        else:
            raise ValueError(f"Invalid agent type: {type}")
    else:
        raise ValueError(f"Invalid task: {task}")<|MERGE_RESOLUTION|>--- conflicted
+++ resolved
@@ -249,14 +249,9 @@
             copied_C.pop(-2)
             P_j = copied_C
         else:
-<<<<<<< HEAD
-            P_j, system = self.assemble_prompt(x, C)
+            P_j, system = self.assemble_prompt(x, copied_C)
         response = self.llm(messages=P_j,
                             system=system)
-=======
-            P_j = self.assemble_prompt(x, copied_C)
-        response = self.llm(messages=P_j)
->>>>>>> 9d554c5c
 
         try:
             copied_C = deepcopy(C)
